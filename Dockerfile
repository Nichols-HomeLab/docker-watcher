<<<<<<< HEAD
# syntax=docker/dockerfile:1.19
FROM python:3.12-slim
=======
# syntax=docker/dockerfile:1.7
FROM python:3.14-slim
>>>>>>> 5fc8e5f4

# Needed to talk to Docker over /var/run/docker.sock
RUN pip install --no-cache-dir docker pytz

ENV PYTHONDONTWRITEBYTECODE=1 \
    PYTHONUNBUFFERED=1

WORKDIR /app
COPY app.py /app/app.py
RUN chmod +x /app/app.py

# Default envs (override at runtime)
ENV SMTP_HOST=mail \
    SMTP_PORT=25 \
    SMTP_FROM=docker-watcher@localhost \
    SMTP_TO=root@localhost \
    SMTP_TLS=0 \
    SMTP_USER= \
    SMTP_PASS= \
    RESTARTS_IN_WINDOW=3 \
    RESTART_WINDOW_SEC=60 \
    BACKOFF_BASE_SEC=60 \
    BACKOFF_MAX_SEC=3600 \
    INCLUDE_RECOVERY=1 \
    INCLUDE_IMAGE=1 \
    CHECK_PING_EVERY=10 \
    TZ=UTC

HEALTHCHECK --interval=30s --timeout=5s --retries=3 CMD python -c "import docker; docker.from_env().ping()"

CMD ["/app/app.py"]<|MERGE_RESOLUTION|>--- conflicted
+++ resolved
@@ -1,10 +1,5 @@
-<<<<<<< HEAD
-# syntax=docker/dockerfile:1.19
-FROM python:3.12-slim
-=======
 # syntax=docker/dockerfile:1.7
 FROM python:3.14-slim
->>>>>>> 5fc8e5f4
 
 # Needed to talk to Docker over /var/run/docker.sock
 RUN pip install --no-cache-dir docker pytz
